--- conflicted
+++ resolved
@@ -49,19 +49,4 @@
 
     - name: Run examples
       if: success()
-<<<<<<< HEAD
-      run: zig build examples
-
-    - name: Cache zig dependencies
-      uses: actions/cache@v3
-      with:
-        path: |
-          ~/.cache/zig
-          zig-cache
-        key: ${{ runner.os }}-zig-${{ matrix.zig-version }}-${{ hashFiles('**/build.zig.zon') }}
-        restore-keys: |
-          ${{ runner.os }}-zig-${{ matrix.zig-version }}-
-    continue-on-error: ${{ matrix.zig-version == 'master' }}
-=======
-      run: zig build examples
->>>>>>> 1f52a73e
+      run: zig build examples